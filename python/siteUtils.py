"""
Site-specific utilities for harnessed jobs.
"""
from __future__ import print_function
import os
import sys
import re
import glob
import shutil
import pickle
import fnmatch
import warnings
import pandas as pd
from collections import OrderedDict, defaultdict
import json
try:
    import ConfigParser as configparser
except ImportError:
    import configparser
import matplotlib.pyplot as plt
import lcatr.schema
import lcatr.harness.helpers
from eTraveler.clientAPI.connection import Connection


def getCCDNames():
    topdir = os.getcwd()
    topparts = topdir.split('/')
    activity_id = topparts[len(topparts)-1]
    if not topdir:
        raise RuntimeError('cannot determine top-level data directory')
    limsurl = os.getenv('LCATR_LIMS_URL', default='')
    if '/Prod' in limsurl:
        print("Connecting to eTraveler Prod")
        conn = Connection('homer', 'Prod', prodServer=False)
    else:
        print("Connecting to eTraveler Dev")
        conn = Connection('homer', 'Dev', prodServer=False)
    if not conn:
        raise RuntimeError('unable to authenticate')

    ccdnames = {}
    ccdmanunames = {}
    rsp = []
    try:
        rsp = conn.getHardwareHierarchy(experimentSN=getUnitId(),
                                        htype=getUnitType(),
                                        noBatched='false')
        print("Results from getHardwareHierarchy unfiltered:")
        iDict = 0
        for d in rsp:
#            print('Examining array element %d' % (iDict))
            isaccd = False
            ccd_sn = ""
            ccd_slot = ""
            ccd_htype = ""
            ccd_manu_sn = ""
            got_ccd_manu = False
            for k in d:
#                print('For key {0} value is {1}'.format(k, d[k]))
                if ('child_hardwareTypeName' in str(k) and
                    ('itl-ccd' in str(d[k].lower()) or
                     'e2v-ccd' in str(d[k].lower()))):
                    isaccd = True
                    print("found CCD specs")
                if isaccd and 'child_experimentSN' in str(k):
                    ccd_sn = str(d[k])
                    print("CCD SN = %s" % ccd_sn)
                if isaccd and 'slotName' in str(k):
                    ccd_slot = str(d[k])
                    print("slot = %s" % ccd_slot)
                if isaccd and 'child_hardwareTypeName' in str(k):
                    ccd_htype = str(d[k])
                if (isaccd and ccd_sn != "" and ccd_htype != "" and
                    not got_ccd_manu):
                    print("trying to get Manufacturer ID for ccd_sn=%s , ccd_htype=%s" % (ccd_sn, ccd_htype))
                    try:
                        ccd_manu_sn = conn.getManufacturerId(experimentSN=ccd_sn,
                                                             htype=ccd_htype)
                        print('Manufacturer ID: ', ccd_manu_sn)
                        got_ccd_manu = True
                    except ValueError as eobj:
                        print('Operation failed with ValueError:', eobj)
                    except Exception as eobj:
                        print('Operation failed with exception:', eobj)
                        sys.exit(1)
            iDict += 1
            if isaccd:
                ccdnames[ccd_slot] = ccd_sn
                ccdmanunames[ccd_slot] = ccd_manu_sn
    except Exception as eobj:
        print('Operation failed with exception: ')
        print(str(eobj))
        sys.exit(1)

    print("Returning the following list of CCD names and locations")
    print("ccdnames")
    return ccdnames, ccdmanunames


class ETResults(dict):
    """
    dict subclass to retrieve and provided access to harnessed job
    results from the eT database for a specified run.

    The keys are the schema names and each dict value is a pandas
    dataframe containing the results with a column for each schema
    entry.
    """
    amp_names = 'C10 C11 C12 C13 C14 C15 C16 C17 C07 C06 C05 C04 C03 C02 C01 C00'.split()
    def __init__(self, run, user='ccs', prodServer=True):
        """
        Parameters
        ----------
        run: str
            Run number.  If it ends in 'D', the Dev database will be
            queried.
        user: str ['ccs']
            User id to pass to the etravelerAPI.connection.Connnection
            initializer.
        prodServer: bool [True]
            Flag to use the prod or dev eT server.
        """
        super(ETResults, self).__init__()
        db_name = 'Dev' if run.endswith('D') else 'Prod'
        conn = Connection(user, db_name, prodServer=prodServer)
        self.results = conn.getRunResults(run=run)
        self._extract_schema_values()

    def _extract_schema_values(self):
        steps = self.results['steps']
        for jobname, schema_data in steps.items():
            for schema_name, entries in schema_data.items():
                schema_data = defaultdict(list)
                for entry in entries[1:]:
                    for colname, value in entry.items():
                        schema_data[colname].append(value)
                self[schema_name] = pd.DataFrame(data=schema_data)

    def get_amp_data(self, schema_name, field_name):
        df = self[schema_name]
        amp_data = defaultdict(dict)
        for i in range(len(df)):
            row = df.iloc[i]
            det_name = '_'.join((row.raft, row.slot))
            amp_data[det_name][self.amp_names[row.amp-1]] = row[field_name]
        return amp_data


def get_bot_eo_config_file():
    """
    Retrieve the bot_eo_acq_cfg filename from the acq.cfg file.
    """
    acq_cfg = os.path.join(os.environ['LCATR_CONFIG_DIR'], 'acq.cfg')
    with open(acq_cfg, 'r') as fd:
        for line in fd:
            if line.startswith('bot_eo_acq_cfg'):
                bot_eo_config_file = line.strip().split('=')[1].strip()
                break
    return bot_eo_config_file


class HarnessedJobFilePaths:
    """
    Class to provide original physical filepaths to files generated by
    harnessed jobs.
    """
    def __init__(self, user='ccs', prodServer=False):
        """
        Parameters
        ----------
        user: str
            Operator's userid.
        prodServer: bool [False]
            Flag to use the prod eT server.  If False, then use the dev
            eT server.
        """
        self.user = user
        self.prodServer = prodServer
        self.resp = None
        try:
            self._get_acq_run()
        except:
            # The run number is not set by in lcatr.cfg nor in the
            # bot_eo_config_file, so by setting to None, the
            # `dependency_glob` function will use the current run
            # number.
            self.acq_run = None
        self.query_file_paths(self.acq_run)

    def _get_acq_run(self):
        """Get the acquisition run if specified."""
        if 'LCATR_ACQ_RUN' in os.environ:
            print("os.environ['LCATR_ACQ_RUN']:", os.environ['LCATR_ACQ_RUN'])
            self.acq_run = os.environ['LCATR_ACQ_RUN']
            print("self.acq_run:", self.acq_run)
            return
        cp = configparser.ConfigParser(allow_no_value=True,
                                       inline_comment_prefixes=('#', ))
        cp.optionxform = str    # allow for case-sensitive keys
        cp.read(get_bot_eo_config_file())
        acq_config = dict(_ for _ in cp.items('ACQUIRE'))
        self.acq_run = acq_config.get('ACQ_RUN', None)
        os.environ['LCATR_ACQ_RUN'] = self.acq_run

    def query_file_paths(self, run):
        """
        Parameters
        ----------
        run: str
            Run number that was assigned by eT.
        """
        if run is None:
            return
        db_name = 'Dev' if run.endswith('D') else 'Prod'
        conn = Connection(self.user, db_name, prodServer=self.prodServer)
        self.resp = conn.getRunFilepaths(run=str(run))

    def get_files(self, jobname, glob_pattern):
        """
        Get files for a harnessed job using the specified glob pattern.
        """
        pattern = glob_pattern.replace('?', '.').replace('*', '.*')
        re_obj = re.compile(pattern)
        files = []
        for item in self.resp[jobname]:
            if re_obj.findall(item['originalPath']):
                files.append(item['originalPath'])
        return sorted(files)


try:
    HJ_FILEPATH_SERVER = HarnessedJobFilePaths()
except KeyError as eobj:
    warnings.warn("HJ_FILEPATH_SERVER object not created:\nKeyError for "
                  + str(eobj))
    pass


def cast(value):
    if value == 'None':
        return None
    try:
        if value.find('.') == -1 and value.find('e') == -1:
            return int(value)
        else:
            return float(value)
    except ValueError:
        # Cannot cast as either int or float so just return the
        # value as-is (presumably a string).
        return value

def getUnitId():
    return os.environ['LCATR_UNIT_ID']

def getLSSTId():
    return os.environ['LCATR_UNIT_ID']

def getUnitType():
    return os.environ['LCATR_UNIT_TYPE']

def getRunNumber():
    return os.environ['LCATR_RUN_NUMBER']

def getCcdVendor():
    default = 'ITL'
    unit_id = getUnitType()
    unit_parts = unit_id.split('-')[0]
    if len(unit_parts) > 0:
        vendor = unit_id.split('-')[0]
        if vendor not in ('ITL', 'E2V', 'e2v'):
            if 'rsa' not in unit_id.lower():
                raise RuntimeError("Unrecognized CCD vendor for unit id %s"
                                   % unit_id)
            else:
                vendor = default
    elif 'rsa' not in unit_id.lower():
        raise RuntimeError("Unrecognized CCD vendor for unit id %s" % unit_id)
    else:
        vendor = default

    return vendor

def getJobName():
    """
    The name of the harnessed job.
    """
    return os.environ['LCATR_JOB']

def getProcessName(jobName=None):
    if jobName is None:
        myJobName = getJobName()
    else:
        myJobName = jobName

    if 'LCATR_PROCESS_NAME_PREFIX' in os.environ:
        myJobName = '_'.join((os.environ['LCATR_PROCESS_NAME_PREFIX'],
                              myJobName))
    if 'LCATR_PROCESS_NAME_SUFFIX' in os.environ:
        myJobName = '_'.join((myJobName,
                              os.environ['LCATR_PROCESS_NAME_SUFFIX']))
    return myJobName

def getJobDir(jobName=None):
    """
    Full path of the harnessed job scripts.
    """
    if jobName is None:
        jobName = getJobName()
    return os.path.join(os.environ['LCATR_INSTALL_AREA'], jobName,
                        os.environ['LCATR_VERSION'])

def jobDirPath(fileName, jobName=None):
    """
    Prepend the job directory to the script filename, thereby giving
    the full path to that script.
    """
    return os.path.join(getJobDir(jobName), fileName)

def getSiteName():
    """
    Return the site or laboratory name
    """
    return os.environ['SITENAME']

def pythonDir():
    """
    Return directory containing the python scripts for this package.
    """
    return os.path.join(os.environ['JHCCSUTILSDIR'], 'python')

def configDir():
    """
    Return the full path to the directory containing the site-specific
    configuration files.
    """
    hj_config = \
        os.path.join(os.environ['HARNESSEDJOBSDIR'], 'config', getSiteName())
    return os.environ.get('LCATR_CONFIG_DIR', hj_config)

def datacatalog_query(query, folder=None, site=None):
    from DataCatalog import DataCatalog
    if folder is None:
        folder = os.environ['LCATR_DATACATALOG_FOLDER']
    if site is None:
        site = getSiteName()
    datacat = DataCatalog(folder=folder, site=site)
    return datacat.find_datasets(query)

def print_file_list(description, file_list, use_basename=False):
    if description is not None:
        print(description)
    for item in file_list:
        if use_basename:
            print("  ", os.path.basename(item))
        else:
            print("  ", item)
    sys.stdout.flush()

def extractJobId(datacat_path):
    """Extract the eTraveler job ID from the filename path."""
    return int(os.path.basename(os.path.split(datacat_path)[0]))

def datacatalog_glob(pattern, testtype=None, imgtype=None, description=None,
                     sort=False, job_id=None):
    sensor_id = getUnitId()
    if testtype is None or imgtype is None:
        raise RuntimeError("Both testtype and imgtype values must be provided.")
    query = ' && '.join(('LSST_NUM=="%(sensor_id)s"',
                         'TESTTYPE=="%(testtype)s"',
                         'IMGTYPE=="%(imgtype)s"')) % locals()
    datasets = datacatalog_query(query)
    file_lists = {}
    for item in datasets.full_paths():
        if fnmatch.fnmatch(os.path.basename(item), pattern):
            my_job_id = extractJobId(item)
            if my_job_id not in file_lists:
                file_lists[my_job_id] = []
            file_lists[my_job_id].append(item)
    if job_id is None:
        job_id = max(file_lists.keys())
    file_list = file_lists[job_id]
    if sort:
        file_list = sorted(file_list)
    print_file_list(description, file_list)
    return file_list


def dependency_glob(pattern, jobname=None, paths=None, description=None,
                    sort=False, user='ccs', acq_jobname=None):
    global HJ_FILEPATH_SERVER
<<<<<<< HEAD
    if acq_jobname is None and jobname is not None and '_acq' in jobname:
=======
    if jobname is not None and '_acq' in jobname:
>>>>>>> e7fe5219
        acq_jobname = jobname
    if acq_jobname is not None and HJ_FILEPATH_SERVER.acq_run is not None:
        file_list = HJ_FILEPATH_SERVER.get_files(acq_jobname, pattern)
    else:
        file_list = lcatr.harness.helpers.dependency_glob(pattern,
                                                          jobname=jobname,
                                                          paths=paths)
    if sort:
        file_list = sorted(file_list)
    print_file_list(description, file_list)
    return file_list

def packageVersions(versions_filename='installed_versions.txt'):
    versions_file = os.path.join(os.environ['INST_DIR'], versions_filename)
    if not os.path.isfile(versions_file):
        return []
    parser = configparser.ConfigParser()
    parser.optionxform = str
    parser.read(versions_file)
    results = []
    schema = lcatr.schema.get('package_versions')
    for section in parser.sections():
        for package, version in parser.items(section):
            results.append(lcatr.schema.valid(schema, package=package,
                                              version=version))
    return results

def parse_package_versions_summary(summary_lims_file):
    package_versions = OrderedDict()
    summary = json.loads(open(summary_lims_file).read())
    for result in summary:
        if result['schema_name'] == 'package_versions':
            package_versions[result['package']] = result['version']
    if len(package_versions) == 0:
        return None
    return package_versions

def persist_ccs_versions(results, version_file='ccs_versions.txt'):
    if not os.path.isfile(version_file):
        raise RuntimeError("persist_ccs_versions: version file not found.")
    schema = lcatr.schema.get('package_versions')
    with open(version_file) as fp:
        for line in fp:
            tokens = [x.strip() for x in line.strip().split('=')]
            results.append(lcatr.schema.valid(schema, package=tokens[0],
                                              version=tokens[1]))
    return results

def persist_reb_info(results, reb_info_file='reb_info.txt'):
    if not os.path.isfile(reb_info_file):
        raise RuntimeError("persist_reb_info: REB info file not found.")
    schema = lcatr.schema.get('REBVersionsBefore')
    with open(reb_info_file) as fp:
        kwds = dict()
        for i, line in enumerate(fp):
            reb_name, firmware, sn = line.strip().split()
            kwds['REB%iname' % i] = reb_name
            kwds['REB%ifirmware' % i] = firmware
            kwds['REB%iSN' % i] = sn
        results.append(lcatr.schema.valid(schema, **kwds))
    return results

def jobInfo():
    results = packageVersions()
    results.append(lcatr.schema.valid(lcatr.schema.get('job_info'),
                                      job_name=os.environ['LCATR_JOB'],
                                      job_id=os.environ['LCATR_JOB_ID']))
    acq_run = os.environ.get('LCATR_ACQ_RUN', getRunNumber())
    skip_fe55_analysis = os.environ.get('LCATR_SKIP_FE55_ANAYLSIS', 'False')
    use_unit_gains = os.environ.get('LCATR_USE_UNIT_GAINS', skip_fe55_analysis)
    results.append(lcatr.schema.valid(lcatr.schema.get('run_info'),
                                      acq_run=acq_run,
                                      use_unit_gains=use_unit_gains))
    return results

class Parfile(dict):
    def __init__(self, infile, section):
        super(Parfile, self).__init__()
        parser = configparser.ConfigParser()
        parser.read(infile)
        for key, value in parser.items(section):
            self[key] = cast(value)

class DataCatalogMetadata(dict):
    """
    Class to handle metadata passed to the eTraveler for registering
    files with metadata in the Data Catalog.
    """
    def __init__(self, **kwds):
        super(DataCatalogMetadata, self).__init__(**kwds)
    def __call__(self, **kwds):
        my_dict = dict()
        my_dict.update(self)
        my_dict.update(kwds)
        return my_dict

def get_prerequisite_job_id(pattern, jobname=None, paths=None,
                            sort=False):
    """
    Extract the job id of the prerequisite harnesssed job from the
    associated data files (using the dependency_glob pattern),
    assuming that it is included in the folder name.  The Job Harness
    and eTraveler tools do not have a way of providing this
    information, even though the eTraveler db tables do contain it, so
    we are forced to use this ad hoc method.
    """
    files = dependency_glob(pattern, jobname=jobname, paths=paths, sort=sort)
    #
    # The job id is supposed to be the name of the lowest-level folder
    # containing the requested files.
    #
    print(files[0])
    job_id = os.path.split(os.path.split(files[0])[0])[1]
    return job_id

def get_datacatalog_glob_job_id(pattern, testtype=None, imgtype=None,
                                sort=False):
    """
    Extract the job id of the harnessed job that produced the
    requested data files assuming that it is included in the folder
    name.  Ideally, this information would be in the metadata for
    these files, but it is not so we are forced to use this ad hoc
    method.
    """
    files = datacatalog_glob(pattern, testtype=testtype, imgtype=imgtype,
                             sort=sort)
    #
    # The job id is supposed to be the name of the lowest-level folder
    # containing the requested files.
    #
    job_id = os.path.split(os.path.split(files[0])[0])[1]
    return job_id

def aggregate_job_ids():
    """
    Use lcatr.harness.helpers.dependency_jobids to collect the job ids
    for the harnessed jobs on which the current job depends.  If
    previous dependencies have produced pickle files containing their
    dependency job ids, aggregate them into a common dictionary and
    persist them in a pickle file which downstream jobs can access.
    """
    pickle_file = 'dependency_job_ids.pkl'
    my_dependencies = lcatr.harness.helpers.dependency_jobids()
    prior_job_id_files = lcatr.harness.helpers.dependency_glob(pickle_file)
    if prior_job_id_files:
        for item in prior_job_id_files:
            job_ids = pickle.load(open(item, 'r'))
            if job_ids:
                my_dependencies.update(job_ids)
    pickle.dump(my_dependencies, open(pickle_file, 'w'))
    return my_dependencies

def make_fileref(current_path, folder=None, metadata=None,
                 datatype='LSSTSENSORTEST'):
    if folder is not None:
        filename = os.path.basename(current_path)
        if not os.path.isdir(folder):
            os.mkdir(folder)
        new_path = os.path.join(folder, filename)
        shutil.copy(current_path, new_path)
        current_path = new_path
    return lcatr.schema.fileref.make(current_path, datatype=datatype,
                                     metadata=metadata)

def make_png_file(callback, png_file, *args, **kwds):
    try:
        result = callback(*args, **kwds)
        plt.savefig(png_file)
        return result
    except Exception as eobj:
        print("Exception raised while creating %s:" % png_file)
        print(str(eobj))
    finally:
        plt.clf()

def png_data_product(pngfile, lsst_num):
    file_prefix = lsst_num
    try:
        my_prefix = '_'.join((lsst_num, getRunNumber()))
        if pngfile.startswith(my_prefix):
            file_prefix = my_prefix
    except KeyError as eobj:
        # Run number not available.
        pass
    return pngfile[len(file_prefix)+1:-len('.png')]

def persist_png_files(file_pattern, lsst_id, png_files=None,
                      folder=None, metadata=None):
    if metadata is None:
        metadata = dict()
    md = DataCatalogMetadata(**metadata)
    if png_files is None:
        png_files = glob.glob(file_pattern)
    png_filerefs = []
    for png_file in png_files:
        dp = png_data_product(png_file, lsst_id)
        png_filerefs.append(make_fileref(png_file, folder=folder,
                                         metadata=md(DATA_PRODUCT=dp,
                                                     LsstId=lsst_id)))
    return png_filerefs


def get_job_acq_configs(base_config=None):
    """
    Get the config file entries for the desired acquistion from the
    base config file entry.

    Parameters
    ----------
    base_config: str [None]
        File path to the base config file containing the names of all
        the config parameters for the run.  If None, then defaults to
        ${LCATR_CONFIG_DIR}/acq.cfg.

    Returns
    -------
    dict: dictionary of config parameters.  Both keys and values are
        returned as strings, so that clients are responsible for casting
        values appropriately.

    Notes
    -----
    For backwards-compatibility, this code parses each key-value pair
    rather than using configparser, which has syntax requirements that
    are not satisfied by existing files.
    """
    if base_config is None:
        base_config = os.path.join(os.environ['LCATR_CONFIG_DIR'], 'acq.cfg')

    config_dict = dict()
    with open(base_config, 'r') as fd:
        for line in fd:
            if line.startswith('#') or '=' not in line:
                continue
            tokens = line.strip().split('=')
            config_dict[tokens[0].strip()] = tokens[1].strip()
    return config_dict<|MERGE_RESOLUTION|>--- conflicted
+++ resolved
@@ -389,11 +389,7 @@
 def dependency_glob(pattern, jobname=None, paths=None, description=None,
                     sort=False, user='ccs', acq_jobname=None):
     global HJ_FILEPATH_SERVER
-<<<<<<< HEAD
     if acq_jobname is None and jobname is not None and '_acq' in jobname:
-=======
-    if jobname is not None and '_acq' in jobname:
->>>>>>> e7fe5219
         acq_jobname = jobname
     if acq_jobname is not None and HJ_FILEPATH_SERVER.acq_run is not None:
         file_list = HJ_FILEPATH_SERVER.get_files(acq_jobname, pattern)
